--- conflicted
+++ resolved
@@ -2,16 +2,27 @@
 
 import (
 	"bufio"
+	"bytes"
+	"compress/gzip"
+	"crypto/aes"
+	"crypto/cipher"
+	"crypto/rand"
 	"crypto/sha256"
+	"crypto/sha512"
+	"encoding/base64"
 	"encoding/hex"
 	"errors"
 	"flag"
 	"fmt" // TODO: no fmt.Println here
+	"github.com/gin-gonic/gin"
+	"github.com/google/uuid"
 	"github.com/threagile/threagile/pkg/model"
 	"github.com/threagile/threagile/pkg/security/risks"
+	"golang.org/x/crypto/argon2"
 	"hash/fnv"
 	"io"
 	"log"
+	"net/http"
 	"os"
 	"os/exec"
 	"path/filepath"
@@ -20,9 +31,10 @@
 	"sort"
 	"strconv"
 	"strings"
+	"sync"
+	"time"
 
 	"github.com/threagile/threagile/pkg/common"
-	"github.com/threagile/threagile/pkg/server"
 
 	addbuildpipeline "github.com/threagile/threagile/pkg/macros/built-in/add-build-pipeline"
 	addvault "github.com/threagile/threagile/pkg/macros/built-in/add-vault"
@@ -1036,7 +1048,6 @@
 }
 
 func (context *Context) StartServer() {
-<<<<<<< HEAD
 	router := gin.Default()
 	router.LoadHTMLGlob("server/static/*.html") // <==
 	router.GET("/", func(c *gin.Context) {
@@ -2988,36 +2999,6 @@
 	}
 	ginContext.JSON(http.StatusOK, gin.H{
 		"message": "key deleted",
-=======
-	server.RunServer(server.ServerConfiguration{
-		ServerPort:                  *context.serverPort,
-		ServerFolder:                *context.serverFolder,
-		AppDir:                      context.appDir,
-		BuildTimestamp:              context.buildTimestamp,
-		KeyDir:                      context.keyDir,
-		Verbose:                     *context.verbose,
-		CustomRiskRules:             context.customRiskRules,
-		DefaultGraphvizDPI:          context.DefaultGraphvizDPI,
-		TempFolder:                  *context.tempFolder,
-		ExecuteModelMacro:           *context.executeModelMacro,
-		InputFile:                   context.inputFile,
-		IgnoreOrphanedRiskTracking:  *context.ignoreOrphanedRiskTracking,
-		KeepDiagramSourceFiles:      context.keepDiagramSourceFiles,
-		DataFlowDiagramFilenamePNG:  context.dataFlowDiagramFilenamePNG,
-		DataFlowDiagramFilenameDOT:  context.dataFlowDiagramFilenameDOT,
-		DataAssetDiagramFilenamePNG: context.dataAssetDiagramFilenamePNG,
-		DataAssetDiagramFilenameDOT: context.dataAssetDiagramFilenameDOT,
-		ReportFilename:              context.reportFilename,
-		ExcelRisksFilename:          context.excelRisksFilename,
-		ExcelTagsFilename:           context.excelTagsFilename,
-		JsonRisksFilename:           context.jsonRisksFilename,
-		JsonTechnicalAssetsFilename: context.jsonTechnicalAssetsFilename,
-		JsonStatsFilename:           context.jsonStatsFilename,
-		RaaPlugin:                   *context.raaPlugin,
-		CustomRiskRulesPlugins:      *context.riskRulesPlugins,
-		SkipRiskRules:               *context.skipRiskRules,
-		BackupHistoryFilesToKeep:    context.backupHistoryFilesToKeep,
->>>>>>> 3dddbbf3
 	})
 }
 
